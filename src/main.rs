--- conflicted
+++ resolved
@@ -102,7 +102,6 @@
         match model {
             Model::PinePhonePro => Device {
                 model,
-<<<<<<< HEAD
                 kb_current: base.join("ip5xxx-battery/current_now"),
                 kb_voltage: base.join("ip5xxx-battery/voltage_now"),
                 kb_state: base.join("ip5xxx-battery/status"),
@@ -111,18 +110,6 @@
                 mb_state: base.join("rk818-battery/status"),
                 mb_voltage: base.join("rk818-battery/voltage_now"),
                 mb_current: base.join("rk818-battery/current_now"),
-=======
-                kb_current: base.join("ip5xxx-charger/current_now"),
-                kb_voltage: base.join("ip5xxx-charger/voltage_now"),
-                kb_soc: base.join("ip5xxx-charger/capacity"),
-                kb_state: base.join("ip5xxx-charger/status"),
-                kb_limit: base.join("ip5xxx-charger/constant_charge_current"),
-                kb_enabled: base.join("ip5xxx-boost/online"),
-                mb_state: base.join("battery/status"),
-                mb_soc: base.join("battery/capacity"),
-                mb_voltage: base.join("battery/voltage_now"),
-                mb_current: base.join("battery/current_now"),
->>>>>>> 38063126
                 mb_limit: base.join("rk818-usb/input_current_limit"),
             },
             Model::PinePhone => Device {
